--- conflicted
+++ resolved
@@ -66,45 +66,7 @@
 				                                    Configuration.getInstance().getProperty("OnlyUseLocalLicenses", "false")));
 		initializeLicenseModelStore();
 	}
-<<<<<<< HEAD
-
-=======
-	
-	/**
-	 * Tries to load properties from LISTED_LICENSE_PROPERTIES_FILENAME, ignoring errors
-	 * encountered during the process (e.g., the properties file doesn't exist, etc.).
-	 * 
-	 * @return a (possibly empty) set of properties
-	 */
-    private static Properties loadLicenseProperties() {
-        listedLicenseModificationLock.writeLock().lock();
-        try {
-            Properties licenseProperties = new Properties();
-            InputStream in = null;
-            try {
-                in = ListedLicenses.class.getResourceAsStream("/" + LISTED_LICENSE_PROPERTIES_FILENAME);
-                if (in != null) {
-                    licenseProperties.load(in);
-                }
-            } catch (IOException e) {
-                // Ignore it and fall through
-                logger.warn("IO Exception reading listed license properties file: " + e.getMessage(), e);
-            } finally {
-                if (in != null) {
-                    try {
-                        in.close();
-                    } catch (IOException e) {
-                        logger.warn("Unable to close listed license properties file: " + e.getMessage(), e);
-                    }
-                }
-            }
-            return licenseProperties;
-        } finally {
-            listedLicenseModificationLock.writeLock().unlock();
-        }
-    }
-	
->>>>>>> b69b1674
+
     private void initializeLicenseModelStore() {
         listedLicenseModificationLock.writeLock().lock();
         try {
