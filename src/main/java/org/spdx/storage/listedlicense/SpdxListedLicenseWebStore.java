--- conflicted
+++ resolved
@@ -183,15 +183,9 @@
 				throw new IOException("Empty redirect URL response");
 			}
 			try {
-<<<<<<< HEAD
 				result = new URL(redirectUrlStr);
-			} catch (Exception ex) {
-				throw new IOException("Invalid redirect URL");
-=======
-				redirectUrl = new URL(redirectUrlStr);
 			} catch(Exception ex) {
 				throw new IOException("Invalid redirect URL", ex);
->>>>>>> b69b1674
 			}
 			if (!result.getProtocol().toLowerCase().startsWith("http")) {
 				throw new IOException("Invalid redirect protocol");
